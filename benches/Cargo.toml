[package]
name = "ckb-benches"
version = "0.24.0-pre"
license = "MIT"
authors = ["Nervos Core Dev <dev@nervos.org>"]
edition = "2018"

[dependencies]


[dev-dependencies]
criterion = "0.3"
ckb-chain = { path = "../chain" }
ckb-types = { path = "../util/types" }
ckb-shared = { path = "../shared" }
ckb-store = { path = "../store" }
ckb-chain-spec = { path = "../spec" }
rand = "0.6"
ckb-hash = {path = "../util/hash"}
ckb-test-chain-utils = { path = "../util/test-chain-utils" }
ckb-dao-utils = { path = "../util/dao/utils" }
ckb-dao = { path = "../util/dao" }
<<<<<<< HEAD
ckb-system-scripts = { version = "= 0.4.0-alpha.11" }
=======
ckb-system-scripts = { version = "= 0.4.0-alpha.14" }
>>>>>>> 61b8b764
lazy_static = "1.3.0"
ckb-crypto = { path = "../util/crypto" }
faketime = "0.2.0"
ckb-jsonrpc-types = { path = "../util/jsonrpc-types" }
ckb-verification = { path = "../verification" }
ckb-tx-pool = { path = "../tx-pool" }

[[bench]]
name = "bench_main"
harness = false

[features]
default = []
ci = []<|MERGE_RESOLUTION|>--- conflicted
+++ resolved
@@ -20,11 +20,7 @@
 ckb-test-chain-utils = { path = "../util/test-chain-utils" }
 ckb-dao-utils = { path = "../util/dao/utils" }
 ckb-dao = { path = "../util/dao" }
-<<<<<<< HEAD
-ckb-system-scripts = { version = "= 0.4.0-alpha.11" }
-=======
-ckb-system-scripts = { version = "= 0.4.0-alpha.14" }
->>>>>>> 61b8b764
+ckb-system-scripts = { version = "= 0.4.0-alpha.17" }
 lazy_static = "1.3.0"
 ckb-crypto = { path = "../util/crypto" }
 faketime = "0.2.0"
